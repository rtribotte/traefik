package nomad

import (
	"context"
	"errors"
	"fmt"
	"strings"
	"text/template"
	"time"

	"github.com/cenkalti/backoff/v4"
	"github.com/hashicorp/nomad/api"
	"github.com/rs/zerolog/log"
	ptypes "github.com/traefik/paerser/types"
	"github.com/traefik/traefik/v3/pkg/config/dynamic"
	"github.com/traefik/traefik/v3/pkg/job"
	"github.com/traefik/traefik/v3/pkg/logs"
	"github.com/traefik/traefik/v3/pkg/provider"
	"github.com/traefik/traefik/v3/pkg/provider/constraints"
	"github.com/traefik/traefik/v3/pkg/safe"
	"github.com/traefik/traefik/v3/pkg/types"
)

const (
	// providerName is the name of this provider.
	providerName = "nomad"

	// defaultTemplateRule is the default template for the default rule.
	defaultTemplateRule = "Host(`{{ normalize .Name }}`)"

	// defaultPrefix is the default prefix used in tag values indicating the service
	// should be consumed and exposed via traefik.
	defaultPrefix = "traefik"
)

var _ provider.Provider = (*Provider)(nil)

type item struct {
	ID         string   // service ID
	Name       string   // service name
	Namespace  string   // service namespace
	Node       string   // node ID
	Datacenter string   // region
	Address    string   // service address
	Port       int      // service port
	Tags       []string // service tags

	ExtraConf configuration // global options
}

// ProviderBuilder is responsible for constructing namespaced instances of the Nomad provider.
type ProviderBuilder struct {
	Configuration `yaml:",inline" export:"true"`

	Namespaces []string `description:"Sets the Nomad namespaces used to discover services." json:"namespaces,omitempty" toml:"namespaces,omitempty" yaml:"namespaces,omitempty"`
}

// BuildProviders builds Nomad provider instances for the given namespaces configuration.
func (p *ProviderBuilder) BuildProviders() []*Provider {
	if len(p.Namespaces) == 0 {
		return []*Provider{{
			Configuration: p.Configuration,
			name:          providerName,
		}}
	}

	var providers []*Provider
	for _, namespace := range p.Namespaces {
		providers = append(providers, &Provider{
			Configuration: p.Configuration,
			name:          providerName + "-" + namespace,
			namespace:     namespace,
		})
	}

	return providers
}

// Configuration represents the Nomad provider configuration.
type Configuration struct {
	DefaultRule      string          `description:"Default rule." json:"defaultRule,omitempty" toml:"defaultRule,omitempty" yaml:"defaultRule,omitempty"`
	Constraints      string          `description:"Constraints is an expression that Traefik matches against the Nomad service's tags to determine whether to create route(s) for that service." json:"constraints,omitempty" toml:"constraints,omitempty" yaml:"constraints,omitempty" export:"true"`
	Endpoint         *EndpointConfig `description:"Nomad endpoint settings" json:"endpoint,omitempty" toml:"endpoint,omitempty" yaml:"endpoint,omitempty" export:"true"`
	Prefix           string          `description:"Prefix for nomad service tags." json:"prefix,omitempty" toml:"prefix,omitempty" yaml:"prefix,omitempty" export:"true"`
	Stale            bool            `description:"Use stale consistency for catalog reads." json:"stale,omitempty" toml:"stale,omitempty" yaml:"stale,omitempty" export:"true"`
	ExposedByDefault bool            `description:"Expose Nomad services by default." json:"exposedByDefault,omitempty" toml:"exposedByDefault,omitempty" yaml:"exposedByDefault,omitempty" export:"true"`
	RefreshInterval  ptypes.Duration `description:"Interval for polling Nomad API." json:"refreshInterval,omitempty" toml:"refreshInterval,omitempty" yaml:"refreshInterval,omitempty" export:"true"`
}

// SetDefaults sets the default values for the Nomad Traefik Provider Configuration.
func (c *Configuration) SetDefaults() {
	c.Endpoint = &EndpointConfig{}
	c.Prefix = defaultPrefix
	c.ExposedByDefault = true
	c.RefreshInterval = ptypes.Duration(15 * time.Second)
	c.DefaultRule = defaultTemplateRule
}

// Provider holds configuration along with the namespace it will discover services in.
type Provider struct {
	Configuration

	name           string
	namespace      string
	client         *api.Client        // client for Nomad API
	defaultRuleTpl *template.Template // default routing rule
}

type EndpointConfig struct {
	// Address is the Nomad endpoint address, if empty it defaults to NOMAD_ADDR or "http://127.0.0.1:4646".
	Address string `description:"The address of the Nomad server, including scheme and port." json:"address,omitempty" toml:"address,omitempty" yaml:"address,omitempty"`
	// Region is the Nomad region, if empty it defaults to NOMAD_REGION.
	Region string `description:"Nomad region to use. If not provided, the local agent region is used." json:"region,omitempty" toml:"region,omitempty" yaml:"region,omitempty"`
	// Token is the ACL token to connect with Nomad, if empty it defaults to NOMAD_TOKEN.
	Token            string           `description:"Token is used to provide a per-request ACL token." json:"token,omitempty" toml:"token,omitempty" yaml:"token,omitempty" loggable:"false"`
	TLS              *types.ClientTLS `description:"Configure TLS." json:"tls,omitempty" toml:"tls,omitempty" yaml:"tls,omitempty" export:"true"`
	EndpointWaitTime ptypes.Duration  `description:"WaitTime limits how long a Watch will block. If not provided, the agent default values will be used" json:"endpointWaitTime,omitempty" toml:"endpointWaitTime,omitempty" yaml:"endpointWaitTime,omitempty" export:"true"`
}

<<<<<<< HEAD
=======
// SetDefaults sets the default values for the Nomad Traefik Provider.
func (p *Provider) SetDefaults() {
	defConfig := api.DefaultConfig()
	p.Endpoint = &EndpointConfig{
		Address: defConfig.Address,
		Region:  defConfig.Region,
		Token:   defConfig.SecretID,
		TLS: &types.ClientTLS{
			CA:                 defConfig.TLSConfig.CACert,
			Cert:               defConfig.TLSConfig.ClientCert,
			Key:                defConfig.TLSConfig.ClientKey,
			InsecureSkipVerify: defConfig.TLSConfig.Insecure,
		},
	}
	p.Prefix = defaultPrefix
	p.ExposedByDefault = true
	p.RefreshInterval = ptypes.Duration(15 * time.Second)
	p.DefaultRule = defaultTemplateRule
}

>>>>>>> 358f4744
// Init the Nomad Traefik Provider.
func (p *Provider) Init() error {
	if p.namespace == api.AllNamespacesNamespace {
		return errors.New("wildcard namespace not supported")
	}

	defaultRuleTpl, err := provider.MakeDefaultRuleTemplate(p.DefaultRule, nil)
	if err != nil {
		return fmt.Errorf("error while parsing default rule: %w", err)
	}
	p.defaultRuleTpl = defaultRuleTpl

	// In case they didn't initialize Provider with BuildProviders
	if p.name == "" {
		p.name = providerName
	}

	return nil
}

// Provide allows the Nomad Traefik Provider to provide configurations to traefik
// using the given configuration channel.
func (p *Provider) Provide(configurationChan chan<- dynamic.Message, pool *safe.Pool) error {
	var err error
	p.client, err = createClient(p.namespace, p.Endpoint)
	if err != nil {
		return fmt.Errorf("failed to create nomad API client: %w", err)
	}

	pool.GoCtx(func(routineCtx context.Context) {
		logger := log.Ctx(routineCtx).With().Str(logs.ProviderName, p.name).Logger()
		ctxLog := logger.WithContext(routineCtx)

		operation := func() error {
			ctx, cancel := context.WithCancel(ctxLog)
			defer cancel()

			// load initial configuration
			if err := p.loadConfiguration(ctx, configurationChan); err != nil {
				return fmt.Errorf("failed to load initial nomad services: %w", err)
			}

			// issue periodic refreshes in the background
			// (Nomad does not support Watch style observations)
			ticker := time.NewTicker(time.Duration(p.RefreshInterval))
			defer ticker.Stop()

			// enter loop where we wait for and respond to notifications
			for {
				select {
				case <-ctx.Done():
					return nil
				case <-ticker.C:
				}
				// load services due to refresh
				if err := p.loadConfiguration(ctx, configurationChan); err != nil {
					return fmt.Errorf("failed to refresh nomad services: %w", err)
				}
			}
		}

		failure := func(err error, d time.Duration) {
			logger.Error().Err(err).Msgf("Provider connection error, retrying in %s", d)
		}

		if retryErr := backoff.RetryNotify(
			safe.OperationWithRecover(operation),
			backoff.WithContext(job.NewBackOff(backoff.NewExponentialBackOff()), ctxLog),
			failure,
		); retryErr != nil {
			logger.Error().Err(retryErr).Msg("Cannot connect to Nomad server")
		}
	})

	return nil
}

func (p *Provider) loadConfiguration(ctx context.Context, configurationC chan<- dynamic.Message) error {
	items, err := p.getNomadServiceData(ctx)
	if err != nil {
		return err
	}
	configurationC <- dynamic.Message{
		ProviderName:  p.name,
		Configuration: p.buildConfig(ctx, items),
	}

	return nil
}

func createClient(namespace string, endpoint *EndpointConfig) (*api.Client, error) {
	return api.NewClient(&api.Config{
		Address:   endpoint.Address,
		Namespace: namespace,
		Region:    endpoint.Region,
		SecretID:  endpoint.Token,
		WaitTime:  time.Duration(endpoint.EndpointWaitTime),
		TLSConfig: &api.TLSConfig{
			CACert:     endpoint.TLS.CA,
			ClientCert: endpoint.TLS.Cert,
			ClientKey:  endpoint.TLS.Key,
			Insecure:   endpoint.TLS.InsecureSkipVerify,
		},
	})
}

// configuration contains information from the service's tags that are globals
// (not specific to the dynamic configuration).
type configuration struct {
	Enable bool // <prefix>.enable is the corresponding label.
	Canary bool // <prefix>.nomad.canary is the corresponding label.
}

// getExtraConf returns a configuration with settings which are not part of the dynamic configuration (e.g. "<prefix>.enable").
func (p *Provider) getExtraConf(tags []string) configuration {
	labels := tagsToLabels(tags, p.Prefix)

	enabled := p.ExposedByDefault
	if v, exists := labels["traefik.enable"]; exists {
		enabled = strings.EqualFold(v, "true")
	}

	var canary bool
	if v, exists := labels["traefik.nomad.canary"]; exists {
		canary = strings.EqualFold(v, "true")
	}

	return configuration{Enable: enabled, Canary: canary}
}

func (p *Provider) getNomadServiceData(ctx context.Context) ([]item, error) {
	// first, get list of service stubs
	opts := &api.QueryOptions{AllowStale: p.Stale}
	opts = opts.WithContext(ctx)

	stubs, _, err := p.client.Services().List(opts)
	if err != nil {
		return nil, err
	}

	var items []item

	for _, stub := range stubs {
		for _, service := range stub.Services {
			logger := log.Ctx(ctx).With().Str("serviceName", service.ServiceName).Logger()

			extraConf := p.getExtraConf(service.Tags)
			if !extraConf.Enable {
				logger.Debug().Msg("Filter Nomad service that is not enabled")
				continue
			}

			matches, err := constraints.MatchTags(service.Tags, p.Constraints)
			if err != nil {
				logger.Error().Err(err).Msg("Error matching constraint expressions")
				continue
			}

			if !matches {
				logger.Debug().Msgf("Filter Nomad service not matching constraints: %q", p.Constraints)
				continue
			}

			instances, err := p.fetchService(ctx, service.ServiceName)
			if err != nil {
				return nil, err
			}

			for _, i := range instances {
				items = append(items, item{
					ID:         i.ID,
					Name:       i.ServiceName,
					Namespace:  i.Namespace,
					Node:       i.NodeID,
					Datacenter: i.Datacenter,
					Address:    i.Address,
					Port:       i.Port,
					Tags:       i.Tags,
					ExtraConf:  p.getExtraConf(i.Tags),
				})
			}
		}
	}

	return items, nil
}

// fetchService queries Nomad API for services matching name,
// that also have the  <prefix>.enable=true set in its tags.
func (p *Provider) fetchService(ctx context.Context, name string) ([]*api.ServiceRegistration, error) {
	var tagFilter string
	if !p.ExposedByDefault {
		tagFilter = fmt.Sprintf(`Tags contains %q`, fmt.Sprintf("%s.enable=true", p.Prefix))
	}

	// TODO: Nomad currently (v1.3.0) does not support health checks,
	//  and as such does not yet return health status information.
	//  When it does, refactor this section to include health status.
	opts := &api.QueryOptions{AllowStale: p.Stale, Filter: tagFilter}
	opts = opts.WithContext(ctx)

	services, _, err := p.client.Services().Get(name, opts)
	if err != nil {
		return nil, fmt.Errorf("failed to fetch services: %w", err)
	}
	return services, nil
}<|MERGE_RESOLUTION|>--- conflicted
+++ resolved
@@ -89,7 +89,18 @@
 
 // SetDefaults sets the default values for the Nomad Traefik Provider Configuration.
 func (c *Configuration) SetDefaults() {
-	c.Endpoint = &EndpointConfig{}
+	defConfig := api.DefaultConfig()
+	c.Endpoint = &EndpointConfig{
+		Address: defConfig.Address,
+		Region:  defConfig.Region,
+		Token:   defConfig.SecretID,
+		TLS: &types.ClientTLS{
+			CA:                 defConfig.TLSConfig.CACert,
+			Cert:               defConfig.TLSConfig.ClientCert,
+			Key:                defConfig.TLSConfig.ClientKey,
+			InsecureSkipVerify: defConfig.TLSConfig.Insecure,
+		},
+	}
 	c.Prefix = defaultPrefix
 	c.ExposedByDefault = true
 	c.RefreshInterval = ptypes.Duration(15 * time.Second)
@@ -117,29 +128,6 @@
 	EndpointWaitTime ptypes.Duration  `description:"WaitTime limits how long a Watch will block. If not provided, the agent default values will be used" json:"endpointWaitTime,omitempty" toml:"endpointWaitTime,omitempty" yaml:"endpointWaitTime,omitempty" export:"true"`
 }
 
-<<<<<<< HEAD
-=======
-// SetDefaults sets the default values for the Nomad Traefik Provider.
-func (p *Provider) SetDefaults() {
-	defConfig := api.DefaultConfig()
-	p.Endpoint = &EndpointConfig{
-		Address: defConfig.Address,
-		Region:  defConfig.Region,
-		Token:   defConfig.SecretID,
-		TLS: &types.ClientTLS{
-			CA:                 defConfig.TLSConfig.CACert,
-			Cert:               defConfig.TLSConfig.ClientCert,
-			Key:                defConfig.TLSConfig.ClientKey,
-			InsecureSkipVerify: defConfig.TLSConfig.Insecure,
-		},
-	}
-	p.Prefix = defaultPrefix
-	p.ExposedByDefault = true
-	p.RefreshInterval = ptypes.Duration(15 * time.Second)
-	p.DefaultRule = defaultTemplateRule
-}
-
->>>>>>> 358f4744
 // Init the Nomad Traefik Provider.
 func (p *Provider) Init() error {
 	if p.namespace == api.AllNamespacesNamespace {
