--- conflicted
+++ resolved
@@ -48,54 +48,6 @@
           - traefik.http.routers.my-container.rule=Host(`example.com`)
     ```
 
-<<<<<<< HEAD
-=======
-??? example "Configuring Docker Swarm & Deploying / Exposing one Service"
-
-    Enabling the docker provider (Swarm Mode)
-
-    ```yaml tab="File (YAML)"
-    providers:
-      docker:
-        # swarm classic (1.12-)
-        # endpoint: "tcp://127.0.0.1:2375"
-        # docker swarm mode (1.12+)
-        endpoint: "tcp://127.0.0.1:2377"
-        swarmMode: true
-    ```
-
-    ```toml tab="File (TOML)"
-    [providers.docker]
-      # swarm classic (1.12-)
-      # endpoint = "tcp://127.0.0.1:2375"
-      # docker swarm mode (1.12+)
-      endpoint = "tcp://127.0.0.1:2377"
-      swarmMode = true
-    ```
-
-    ```bash tab="CLI"
-    # swarm classic (1.12-)
-    # --providers.docker.endpoint=tcp://127.0.0.1:2375
-    # docker swarm mode (1.12+)
-    --providers.docker.endpoint=tcp://127.0.0.1:2377
-    --providers.docker.swarmMode=true
-    ```
-
-    Attach labels to a single service (not containers) while in Swarm mode (in your Docker compose file).
-    When there is only one service, and the router does not specify a service,
-    then that service is automatically assigned to the router.
-
-    ```yaml
-    version: "3"
-    services:
-      my-container:
-        deploy:
-          labels:
-            - traefik.http.routers.my-container.rule=Host(`example.com`)
-            - traefik.http.services.my-container-service.loadbalancer.server.port=8080
-    ```
-
->>>>>>> 21040090
 ## Routing Configuration
 
 When using Docker as a [provider](./overview.md),
