--- conflicted
+++ resolved
@@ -119,10 +119,6 @@
 
 !!! question "Where to Go Next?"
 
-<<<<<<< HEAD
-    Now that you have a basic understanding of how Traefik can automatically create the routes to your services and load balance them, it is time to dive into [the documentation](/ "Link to the docs landing page") and let Traefik work for you!
-=======
     Now that you have a basic understanding of how Traefik can automatically create the routes to your services and load balance them, it is time to dive into [the user guides](../../user-guides/docker-compose/basic-example/ "Link to the user guides") and [the documentation](/ "Link to the docs landing page") and let Traefik work for you!
->>>>>>> 21c6edcf
 
 {!traefik-for-business-applications.md!}