--- conflicted
+++ resolved
@@ -187,22 +187,13 @@
 
 	providerAggregator := configuration.NewProviderAggregator(globalConfiguration)
 
-<<<<<<< HEAD
-	acmeprovider := globalConfiguration.InitACMEProvider()
-	if acmeprovider != nil {
-
-		if err := providerAggregator.AddProvider(acmeprovider); err != nil {
-			log.Errorf("Error initializing provider ACME: %v", err)
-=======
-	acmeprovider, err := globalConfiguration.InitACMEProvider()
+	acmeProvider, err := globalConfiguration.InitACMEProvider()
 	if err != nil {
 		log.Errorf("Unable to initialize ACME provider: %v", err)
-	} else if acmeprovider != nil {
-		err = providerAggregator.AddProvider(acmeprovider)
-		if err != nil {
+	} else if acmeProvider != nil {
+		if err := providerAggregator.AddProvider(acmeProvider); err != nil {
 			log.Errorf("Unable to add ACME provider to the providers list: %v", err)
->>>>>>> a777c355
-			acmeprovider = nil
+			acmeProvider = nil
 		}
 	}
 
@@ -214,23 +205,23 @@
 		}
 
 		internalRouter := router.NewInternalRouterAggregator(*globalConfiguration, entryPointName)
-		if acmeprovider != nil {
-			if acmeprovider.HTTPChallenge != nil && entryPointName == acmeprovider.HTTPChallenge.EntryPoint {
-				internalRouter.AddRouter(acmeprovider)
+		if acmeProvider != nil {
+			if acmeProvider.HTTPChallenge != nil && entryPointName == acmeProvider.HTTPChallenge.EntryPoint {
+				internalRouter.AddRouter(acmeProvider)
 			}
 
 			// TLS ALPN 01
-			if acmeprovider.TLSChallenge != nil && acmeprovider.HTTPChallenge == nil && acmeprovider.DNSChallenge == nil {
-				entryPoint.TLSALPNGetter = acmeprovider.GetTLSALPNCertificate
-			}
-
-			if acmeprovider.OnDemand && entryPointName == acmeprovider.EntryPoint {
-				entryPoint.OnDemandListener = acmeprovider.ListenRequest
-			}
-
-			if entryPointName == acmeprovider.EntryPoint {
+			if acmeProvider.TLSChallenge != nil && acmeProvider.HTTPChallenge == nil && acmeProvider.DNSChallenge == nil {
+				entryPoint.TLSALPNGetter = acmeProvider.GetTLSALPNCertificate
+			}
+
+			if acmeProvider.OnDemand && entryPointName == acmeProvider.EntryPoint {
+				entryPoint.OnDemandListener = acmeProvider.ListenRequest
+			}
+
+			if entryPointName == acmeProvider.EntryPoint {
 				entryPoint.CertificateStore = traefiktls.NewCertificateStore()
-				acmeprovider.SetCertificateStore(entryPoint.CertificateStore)
+				acmeProvider.SetCertificateStore(entryPoint.CertificateStore)
 				log.Debugf("Setting Acme Certificate store from Entrypoint: %s", entryPointName)
 			}
 		}
@@ -240,9 +231,9 @@
 	}
 
 	svr := server.NewServer(*globalConfiguration, providerAggregator, entryPoints)
-	if acmeprovider != nil && acmeprovider.OnHostRule {
-		acmeprovider.SetConfigListenerChan(make(chan types.Configuration))
-		svr.AddListener(acmeprovider.ListenConfiguration)
+	if acmeProvider != nil && acmeProvider.OnHostRule {
+		acmeProvider.SetConfigListenerChan(make(chan types.Configuration))
+		svr.AddListener(acmeProvider.ListenConfiguration)
 	}
 	ctx := cmd.ContextWithSignal(context.Background())
 
