--- conflicted
+++ resolved
@@ -178,36 +178,19 @@
 
 // Frontend holds frontend configuration.
 type Frontend struct {
-<<<<<<< HEAD
-	EntryPoints    []string              `json:"entryPoints,omitempty" hash:"ignore"`
-	Backend        string                `json:"backend,omitempty"`
-	Routes         map[string]Route      `json:"routes,omitempty" hash:"ignore"`
-	PassHostHeader bool                  `json:"passHostHeader,omitempty"`
-	PassTLSCert    bool                  `json:"passTLSCert,omitempty"`
-	Priority       int                   `json:"priority"`
-	WhiteList      *WhiteList            `json:"whiteList,omitempty"`
-	Headers        *Headers              `json:"headers,omitempty"`
-	Errors         map[string]*ErrorPage `json:"errors,omitempty"`
-	RateLimit      *RateLimit            `json:"ratelimit,omitempty"`
-	Redirect       *Redirect             `json:"redirect,omitempty"`
-	Auth           *Auth                 `json:"auth,omitempty"`
-=======
-	EntryPoints          []string              `json:"entryPoints,omitempty" hash:"ignore"`
-	Backend              string                `json:"backend,omitempty"`
-	Routes               map[string]Route      `json:"routes,omitempty" hash:"ignore"`
-	PassHostHeader       bool                  `json:"passHostHeader,omitempty"`
-	PassTLSCert          bool                  `json:"passTLSCert,omitempty"` // Deprecated use PassTLSClientCert instead
-	PassTLSClientCert    *TLSClientHeaders     `json:"passTLSClientCert,omitempty"`
-	Priority             int                   `json:"priority"`
-	BasicAuth            []string              `json:"basicAuth"`                      // Deprecated
-	WhitelistSourceRange []string              `json:"whitelistSourceRange,omitempty"` // Deprecated
-	WhiteList            *WhiteList            `json:"whiteList,omitempty"`
-	Headers              *Headers              `json:"headers,omitempty"`
-	Errors               map[string]*ErrorPage `json:"errors,omitempty"`
-	RateLimit            *RateLimit            `json:"ratelimit,omitempty"`
-	Redirect             *Redirect             `json:"redirect,omitempty"`
-	Auth                 *Auth                 `json:"auth,omitempty"`
->>>>>>> c68ebaa2
+	EntryPoints       []string              `json:"entryPoints,omitempty" hash:"ignore"`
+	Backend           string                `json:"backend,omitempty"`
+	Routes            map[string]Route      `json:"routes,omitempty" hash:"ignore"`
+	PassHostHeader    bool                  `json:"passHostHeader,omitempty"`
+	PassTLSCert       bool                  `json:"passTLSCert,omitempty"` // Deprecated use PassTLSClientCert instead
+	PassTLSClientCert *TLSClientHeaders     `json:"passTLSClientCert,omitempty"`
+	Priority          int                   `json:"priority"`
+	WhiteList         *WhiteList            `json:"whiteList,omitempty"`
+	Headers           *Headers              `json:"headers,omitempty"`
+	Errors            map[string]*ErrorPage `json:"errors,omitempty"`
+	RateLimit         *RateLimit            `json:"ratelimit,omitempty"`
+	Redirect          *Redirect             `json:"redirect,omitempty"`
+	Auth              *Auth                 `json:"auth,omitempty"`
 }
 
 // Hash returns the hash value of a Frontend struct.
@@ -630,7 +613,6 @@
 	return false
 }
 
-<<<<<<< HEAD
 // IPStrategy Configuration to choose the IP selection strategy.
 type IPStrategy struct {
 	Depth       int      `json:"depth,omitempty" export:"true"`
@@ -663,7 +645,8 @@
 	}
 
 	return &ip.RemoteAddrStrategy{}, nil
-=======
+}
+
 // TLSClientHeaders holds the TLS client cert headers configuration.
 type TLSClientHeaders struct {
 	PEM   bool                       `description:"Enable header with escaped client pem" json:"pem"`
@@ -686,5 +669,4 @@
 	Organization bool `description:"Add Organization info in header" json:"organization"`
 	CommonName   bool `description:"Add CommonName info in header" json:"commonName"`
 	SerialNumber bool `description:"Add SerialNumber info in header" json:"serialNumber"`
->>>>>>> c68ebaa2
 }