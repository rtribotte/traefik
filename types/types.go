package types

import (
	"crypto/tls"
	"crypto/x509"
	"encoding"
	"errors"
	"fmt"
	"io/ioutil"
	"os"
	"strconv"
	"strings"

	"github.com/containous/flaeg"
	"github.com/containous/traefik/log"
	traefikTls "github.com/containous/traefik/tls"
	"github.com/docker/libkv/store"
	"github.com/ryanuber/go-glob"
)

// Backend holds backend configuration.
type Backend struct {
	Servers        map[string]Server `json:"servers,omitempty"`
	CircuitBreaker *CircuitBreaker   `json:"circuitBreaker,omitempty"`
	LoadBalancer   *LoadBalancer     `json:"loadBalancer,omitempty"`
	MaxConn        *MaxConn          `json:"maxConn,omitempty"`
	HealthCheck    *HealthCheck      `json:"healthCheck,omitempty"`
}

// MaxConn holds maximum connection configuration
type MaxConn struct {
	Amount        int64  `json:"amount,omitempty"`
	ExtractorFunc string `json:"extractorFunc,omitempty"`
}

// LoadBalancer holds load balancing configuration.
type LoadBalancer struct {
	Method     string      `json:"method,omitempty"`
	Sticky     bool        `json:"sticky,omitempty"` // Deprecated: use Stickiness instead
	Stickiness *Stickiness `json:"stickiness,omitempty"`
}

// Stickiness holds sticky session configuration.
type Stickiness struct {
	CookieName string `json:"cookieName,omitempty"`
}

// CircuitBreaker holds circuit breaker configuration.
type CircuitBreaker struct {
	Expression string `json:"expression,omitempty"`
}

// HealthCheck holds HealthCheck configuration
type HealthCheck struct {
	Path     string `json:"path,omitempty"`
	Port     int    `json:"port,omitempty"`
	Interval string `json:"interval,omitempty"`
}

// Server holds server configuration.
type Server struct {
	URL    string `json:"url,omitempty"`
	Weight int    `json:"weight"`
}

// Route holds route configuration.
type Route struct {
	Rule string `json:"rule,omitempty"`
}

//ErrorPage holds custom error page configuration
type ErrorPage struct {
	Status  []string `json:"status,omitempty"`
	Backend string   `json:"backend,omitempty"`
	Query   string   `json:"query,omitempty"`
}

// Rate holds a rate limiting configuration for a specific time period
type Rate struct {
	Period  flaeg.Duration `json:"period,omitempty"`
	Average int64          `json:"average,omitempty"`
	Burst   int64          `json:"burst,omitempty"`
}

// RateLimit holds a rate limiting configuration for a given frontend
type RateLimit struct {
	RateSet       map[string]*Rate `json:"rateset,omitempty"`
	ExtractorFunc string           `json:"extractorFunc,omitempty"`
}

// Headers holds the custom header configuration
type Headers struct {
	CustomRequestHeaders    map[string]string `json:"customRequestHeaders,omitempty"`
	CustomResponseHeaders   map[string]string `json:"customResponseHeaders,omitempty"`
	AllowedHosts            []string          `json:"allowedHosts,omitempty"`
	HostsProxyHeaders       []string          `json:"hostsProxyHeaders,omitempty"`
	SSLRedirect             bool              `json:"sslRedirect,omitempty"`
	SSLTemporaryRedirect    bool              `json:"sslTemporaryRedirect,omitempty"`
	SSLHost                 string            `json:"sslHost,omitempty"`
	SSLProxyHeaders         map[string]string `json:"sslProxyHeaders,omitempty"`
	STSSeconds              int64             `json:"stsSeconds,omitempty"`
	STSIncludeSubdomains    bool              `json:"stsIncludeSubdomains,omitempty"`
	STSPreload              bool              `json:"stsPreload,omitempty"`
	ForceSTSHeader          bool              `json:"forceSTSHeader,omitempty"`
	FrameDeny               bool              `json:"frameDeny,omitempty"`
	CustomFrameOptionsValue string            `json:"customFrameOptionsValue,omitempty"`
	ContentTypeNosniff      bool              `json:"contentTypeNosniff,omitempty"`
	BrowserXSSFilter        bool              `json:"browserXssFilter,omitempty"`
	ContentSecurityPolicy   string            `json:"contentSecurityPolicy,omitempty"`
	PublicKey               string            `json:"publicKey,omitempty"`
	ReferrerPolicy          string            `json:"referrerPolicy,omitempty"`
	IsDevelopment           bool              `json:"isDevelopment,omitempty"`
}

// HasCustomHeadersDefined checks to see if any of the custom header elements have been set
func (h *Headers) HasCustomHeadersDefined() bool {
	return h != nil && (len(h.CustomResponseHeaders) != 0 ||
		len(h.CustomRequestHeaders) != 0)
}

// HasSecureHeadersDefined checks to see if any of the secure header elements have been set
func (h *Headers) HasSecureHeadersDefined() bool {
	return h != nil && (len(h.AllowedHosts) != 0 ||
		len(h.HostsProxyHeaders) != 0 ||
		h.SSLRedirect ||
		h.SSLTemporaryRedirect ||
		h.SSLHost != "" ||
		len(h.SSLProxyHeaders) != 0 ||
		h.STSSeconds != 0 ||
		h.STSIncludeSubdomains ||
		h.STSPreload ||
		h.ForceSTSHeader ||
		h.FrameDeny ||
		h.CustomFrameOptionsValue != "" ||
		h.ContentTypeNosniff ||
		h.BrowserXSSFilter ||
		h.ContentSecurityPolicy != "" ||
		h.PublicKey != "" ||
		h.ReferrerPolicy != "" ||
		h.IsDevelopment)
}

// Frontend holds frontend configuration.
type Frontend struct {
<<<<<<< HEAD
	EntryPoints          []string              `json:"entryPoints,omitempty"`
	Backend              string                `json:"backend,omitempty"`
	Routes               map[string]Route      `json:"routes,omitempty"`
	PassHostHeader       bool                  `json:"passHostHeader,omitempty"`
	PassTLSCert          bool                  `json:"passTLSCert,omitempty"`
	Priority             int                   `json:"priority"`
	BasicAuth            []string              `json:"basicAuth"`
	WhitelistSourceRange []string              `json:"whitelistSourceRange,omitempty"`
	Headers              Headers               `json:"headers,omitempty"`
	Errors               map[string]*ErrorPage `json:"errors,omitempty"`
	RateLimit            *RateLimit            `json:"ratelimit,omitempty"`
	Redirect             *Redirect             `json:"redirect,omitempty"`
=======
	EntryPoints          []string             `json:"entryPoints,omitempty"`
	Backend              string               `json:"backend,omitempty"`
	Routes               map[string]Route     `json:"routes,omitempty"`
	PassHostHeader       bool                 `json:"passHostHeader,omitempty"`
	PassTLSCert          bool                 `json:"passTLSCert,omitempty"`
	Priority             int                  `json:"priority"`
	BasicAuth            []string             `json:"basicAuth"`
	WhitelistSourceRange []string             `json:"whitelistSourceRange,omitempty"`
	Headers              *Headers             `json:"headers,omitempty"`
	Errors               map[string]ErrorPage `json:"errors,omitempty"`
	RateLimit            *RateLimit           `json:"ratelimit,omitempty"`
	Redirect             *Redirect            `json:"redirect,omitempty"`
>>>>>>> 23c1a9ca
}

// Redirect configures a redirection of an entry point to another, or to an URL
type Redirect struct {
	EntryPoint  string `json:"entryPoint,omitempty"`
	Regex       string `json:"regex,omitempty"`
	Replacement string `json:"replacement,omitempty"`
}

// LoadBalancerMethod holds the method of load balancing to use.
type LoadBalancerMethod uint8

const (
	// Wrr (default) = Weighted Round Robin
	Wrr LoadBalancerMethod = iota
	// Drr = Dynamic Round Robin
	Drr
)

var loadBalancerMethodNames = []string{
	"Wrr",
	"Drr",
}

// NewLoadBalancerMethod create a new LoadBalancerMethod from a given LoadBalancer.
func NewLoadBalancerMethod(loadBalancer *LoadBalancer) (LoadBalancerMethod, error) {
	var method string
	if loadBalancer != nil {
		method = loadBalancer.Method
		for i, name := range loadBalancerMethodNames {
			if strings.EqualFold(name, method) {
				return LoadBalancerMethod(i), nil
			}
		}
	}
	return Wrr, fmt.Errorf("invalid load-balancing method '%s'", method)
}

// Configurations is for currentConfigurations Map
type Configurations map[string]*Configuration

// Configuration of a provider.
type Configuration struct {
	Backends         map[string]*Backend         `json:"backends,omitempty"`
	Frontends        map[string]*Frontend        `json:"frontends,omitempty"`
	TLSConfiguration []*traefikTls.Configuration `json:"tlsConfiguration,omitempty"`
}

// ConfigMessage hold configuration information exchanged between parts of traefik.
type ConfigMessage struct {
	ProviderName  string
	Configuration *Configuration
}

// Constraint hold a parsed constraint expression
type Constraint struct {
	Key string `export:"true"`
	// MustMatch is true if operator is "==" or false if operator is "!="
	MustMatch bool `export:"true"`
	// TODO: support regex
	Regex string `export:"true"`
}

// NewConstraint receive a string and return a *Constraint, after checking syntax and parsing the constraint expression
func NewConstraint(exp string) (*Constraint, error) {
	sep := ""
	constraint := &Constraint{}

	if strings.Contains(exp, "==") {
		sep = "=="
		constraint.MustMatch = true
	} else if strings.Contains(exp, "!=") {
		sep = "!="
		constraint.MustMatch = false
	} else {
		return nil, errors.New("constraint expression missing valid operator: '==' or '!='")
	}

	kv := strings.SplitN(exp, sep, 2)
	if len(kv) == 2 {
		// At the moment, it only supports tags
		if kv[0] != "tag" {
			return nil, errors.New("constraint must be tag-based. Syntax: tag==us-*")
		}

		constraint.Key = kv[0]
		constraint.Regex = kv[1]
		return constraint, nil
	}

	return nil, fmt.Errorf("incorrect constraint expression: %s", exp)
}

func (c *Constraint) String() string {
	if c.MustMatch {
		return c.Key + "==" + c.Regex
	}
	return c.Key + "!=" + c.Regex
}

var _ encoding.TextUnmarshaler = (*Constraint)(nil)

// UnmarshalText define how unmarshal in TOML parsing
func (c *Constraint) UnmarshalText(text []byte) error {
	constraint, err := NewConstraint(string(text))
	if err != nil {
		return err
	}
	c.Key = constraint.Key
	c.MustMatch = constraint.MustMatch
	c.Regex = constraint.Regex
	return nil
}

var _ encoding.TextMarshaler = (*Constraint)(nil)

// MarshalText encodes the receiver into UTF-8-encoded text and returns the result.
func (c *Constraint) MarshalText() (text []byte, err error) {
	return []byte(c.String()), nil
}

// MatchConstraintWithAtLeastOneTag tests a constraint for one single service
func (c *Constraint) MatchConstraintWithAtLeastOneTag(tags []string) bool {
	for _, tag := range tags {
		if glob.Glob(c.Regex, tag) {
			return true
		}
	}
	return false
}

//Set []*Constraint
func (cs *Constraints) Set(str string) error {
	exps := strings.Split(str, ",")
	if len(exps) == 0 {
		return fmt.Errorf("bad Constraint format: %s", str)
	}
	for _, exp := range exps {
		constraint, err := NewConstraint(exp)
		if err != nil {
			return err
		}
		*cs = append(*cs, constraint)
	}
	return nil
}

// Constraints holds a Constraint parser
type Constraints []*Constraint

//Get []*Constraint
func (cs *Constraints) Get() interface{} { return []*Constraint(*cs) }

//String returns []*Constraint in string
func (cs *Constraints) String() string { return fmt.Sprintf("%+v", *cs) }

//SetValue sets []*Constraint into the parser
func (cs *Constraints) SetValue(val interface{}) {
	*cs = val.(Constraints)
}

// Type exports the Constraints type as a string
func (cs *Constraints) Type() string {
	return "constraint"
}

// Store holds KV store cluster config
type Store struct {
	store.Store
	// like this "prefix" (without the /)
	Prefix string `export:"true"`
}

// Cluster holds cluster config
type Cluster struct {
	Node  string `description:"Node name" export:"true"`
	Store *Store `export:"true"`
}

// Auth holds authentication configuration (BASIC, DIGEST, users)
type Auth struct {
	Basic       *Basic   `export:"true"`
	Digest      *Digest  `export:"true"`
	Forward     *Forward `export:"true"`
	HeaderField string   `export:"true"`
}

// Users authentication users
type Users []string

// Basic HTTP basic authentication
type Basic struct {
	Users     `mapstructure:","`
	UsersFile string
}

// Digest HTTP authentication
type Digest struct {
	Users     `mapstructure:","`
	UsersFile string
}

// Forward authentication
type Forward struct {
	Address            string     `description:"Authentication server address"`
	TLS                *ClientTLS `description:"Enable TLS support" export:"true"`
	TrustForwardHeader bool       `description:"Trust X-Forwarded-* headers" export:"true"`
}

// CanonicalDomain returns a lower case domain with trim space
func CanonicalDomain(domain string) string {
	return strings.ToLower(strings.TrimSpace(domain))
}

// Statistics provides options for monitoring request and response stats
type Statistics struct {
	RecentErrors int `description:"Number of recent errors logged" export:"true"`
}

// Metrics provides options to expose and send Traefik metrics to different third party monitoring systems
type Metrics struct {
	Prometheus *Prometheus `description:"Prometheus metrics exporter type" export:"true"`
	Datadog    *Datadog    `description:"DataDog metrics exporter type" export:"true"`
	StatsD     *Statsd     `description:"StatsD metrics exporter type" export:"true"`
	InfluxDB   *InfluxDB   `description:"InfluxDB metrics exporter type"`
}

// Prometheus can contain specific configuration used by the Prometheus Metrics exporter
type Prometheus struct {
	Buckets    Buckets `description:"Buckets for latency metrics" export:"true"`
	EntryPoint string  `description:"EntryPoint" export:"true"`
}

// Datadog contains address and metrics pushing interval configuration
type Datadog struct {
	Address      string `description:"DataDog's address"`
	PushInterval string `description:"DataDog push interval" export:"true"`
}

// Statsd contains address and metrics pushing interval configuration
type Statsd struct {
	Address      string `description:"StatsD address"`
	PushInterval string `description:"StatsD push interval" export:"true"`
}

// InfluxDB contains address and metrics pushing interval configuration
type InfluxDB struct {
	Address      string `description:"InfluxDB address"`
	PushInterval string `description:"InfluxDB push interval"`
}

// Buckets holds Prometheus Buckets
type Buckets []float64

//Set adds strings elem into the the parser
//it splits str on "," and ";" and apply ParseFloat to string
func (b *Buckets) Set(str string) error {
	fargs := func(c rune) bool {
		return c == ',' || c == ';'
	}
	// get function
	slice := strings.FieldsFunc(str, fargs)
	for _, bucket := range slice {
		bu, err := strconv.ParseFloat(bucket, 64)
		if err != nil {
			return err
		}
		*b = append(*b, bu)
	}
	return nil
}

//Get []float64
func (b *Buckets) Get() interface{} { return *b }

//String return slice in a string
func (b *Buckets) String() string { return fmt.Sprintf("%v", *b) }

//SetValue sets []float64 into the parser
func (b *Buckets) SetValue(val interface{}) {
	*b = val.(Buckets)
}

// TraefikLog holds the configuration settings for the traefik logger.
type TraefikLog struct {
	FilePath string `json:"file,omitempty" description:"Traefik log file path. Stdout is used when omitted or empty"`
	Format   string `json:"format,omitempty" description:"Traefik log format: json | common"`
}

// AccessLog holds the configuration settings for the access logger (middlewares/accesslog).
type AccessLog struct {
	FilePath string `json:"file,omitempty" description:"Access log file path. Stdout is used when omitted or empty" export:"true"`
	Format   string `json:"format,omitempty" description:"Access log format: json | common" export:"true"`
}

// ClientTLS holds TLS specific configurations as client
// CA, Cert and Key can be either path or file contents
type ClientTLS struct {
	CA                 string `description:"TLS CA"`
	CAOptional         bool   `description:"TLS CA.Optional"`
	Cert               string `description:"TLS cert"`
	Key                string `description:"TLS key"`
	InsecureSkipVerify bool   `description:"TLS insecure skip verify"`
}

// CreateTLSConfig creates a TLS config from ClientTLS structures
func (clientTLS *ClientTLS) CreateTLSConfig() (*tls.Config, error) {
	var err error
	if clientTLS == nil {
		log.Warnf("clientTLS is nil")
		return nil, nil
	}
	caPool := x509.NewCertPool()
	clientAuth := tls.NoClientCert
	if clientTLS.CA != "" {
		var ca []byte
		if _, errCA := os.Stat(clientTLS.CA); errCA == nil {
			ca, err = ioutil.ReadFile(clientTLS.CA)
			if err != nil {
				return nil, fmt.Errorf("Failed to read CA. %s", err)
			}
		} else {
			ca = []byte(clientTLS.CA)
		}
		caPool.AppendCertsFromPEM(ca)
		if clientTLS.CAOptional {
			clientAuth = tls.VerifyClientCertIfGiven
		} else {
			clientAuth = tls.RequireAndVerifyClientCert
		}
	}

	cert := tls.Certificate{}
	_, errKeyIsFile := os.Stat(clientTLS.Key)

	if !clientTLS.InsecureSkipVerify && (len(clientTLS.Cert) == 0 || len(clientTLS.Key) == 0) {
		return nil, fmt.Errorf("TLS Certificate or Key file must be set when TLS configuration is created")
	}

	if len(clientTLS.Cert) > 0 && len(clientTLS.Key) > 0 {
		if _, errCertIsFile := os.Stat(clientTLS.Cert); errCertIsFile == nil {
			if errKeyIsFile == nil {
				cert, err = tls.LoadX509KeyPair(clientTLS.Cert, clientTLS.Key)
				if err != nil {
					return nil, fmt.Errorf("Failed to load TLS keypair: %v", err)
				}
			} else {
				return nil, fmt.Errorf("tls cert is a file, but tls key is not")
			}
		} else {
			if errKeyIsFile != nil {
				cert, err = tls.X509KeyPair([]byte(clientTLS.Cert), []byte(clientTLS.Key))
				if err != nil {
					return nil, fmt.Errorf("Failed to load TLS keypair: %v", err)

				}
			} else {
				return nil, fmt.Errorf("tls key is a file, but tls cert is not")
			}
		}
	}

	TLSConfig := &tls.Config{
		Certificates:       []tls.Certificate{cert},
		RootCAs:            caPool,
		InsecureSkipVerify: clientTLS.InsecureSkipVerify,
		ClientAuth:         clientAuth,
	}
	return TLSConfig, nil
}<|MERGE_RESOLUTION|>--- conflicted
+++ resolved
@@ -142,7 +142,6 @@
 
 // Frontend holds frontend configuration.
 type Frontend struct {
-<<<<<<< HEAD
 	EntryPoints          []string              `json:"entryPoints,omitempty"`
 	Backend              string                `json:"backend,omitempty"`
 	Routes               map[string]Route      `json:"routes,omitempty"`
@@ -151,24 +150,10 @@
 	Priority             int                   `json:"priority"`
 	BasicAuth            []string              `json:"basicAuth"`
 	WhitelistSourceRange []string              `json:"whitelistSourceRange,omitempty"`
-	Headers              Headers               `json:"headers,omitempty"`
+	Headers              *Headers              `json:"headers,omitempty"`
 	Errors               map[string]*ErrorPage `json:"errors,omitempty"`
 	RateLimit            *RateLimit            `json:"ratelimit,omitempty"`
 	Redirect             *Redirect             `json:"redirect,omitempty"`
-=======
-	EntryPoints          []string             `json:"entryPoints,omitempty"`
-	Backend              string               `json:"backend,omitempty"`
-	Routes               map[string]Route     `json:"routes,omitempty"`
-	PassHostHeader       bool                 `json:"passHostHeader,omitempty"`
-	PassTLSCert          bool                 `json:"passTLSCert,omitempty"`
-	Priority             int                  `json:"priority"`
-	BasicAuth            []string             `json:"basicAuth"`
-	WhitelistSourceRange []string             `json:"whitelistSourceRange,omitempty"`
-	Headers              *Headers             `json:"headers,omitempty"`
-	Errors               map[string]ErrorPage `json:"errors,omitempty"`
-	RateLimit            *RateLimit           `json:"ratelimit,omitempty"`
-	Redirect             *Redirect            `json:"redirect,omitempty"`
->>>>>>> 23c1a9ca
 }
 
 // Redirect configures a redirection of an entry point to another, or to an URL
